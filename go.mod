--- conflicted
+++ resolved
@@ -15,11 +15,7 @@
 	github.com/spf13/cast v1.7.0
 	github.com/stretchr/testify v1.10.0
 	golang.org/x/crypto v0.30.0
-<<<<<<< HEAD
-	golang.org/x/net v0.31.0
-=======
 	golang.org/x/net v0.32.0
->>>>>>> e49da380
 	gopkg.in/yaml.v3 v3.0.1
 )
 
